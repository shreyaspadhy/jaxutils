--- conflicted
+++ resolved
@@ -199,23 +199,7 @@
                 decay_rate=lr_schedule_config.decay_rate,
                 transition_steps=lr_schedule_config.transition_steps,
             )
-<<<<<<< HEAD
-
-        elif lr_schedule_name == "linear_schedule":
-            # Check required configs are present
-            required_configs = ["end_value", "transition_steps"]
-            if not all(name in lr_schedule_config for name in required_configs):
-                raise ValueError(f"{lr_schedule_name} requires {required_configs}")
-
-            # Define LR Schedule
-            lr = schedule(
-                init_value=optim_config.lr,
-                end_value=lr_schedule_config.end_value,
-                transition_steps=lr_schedule_config.transition_steps,
-            )
-        else:
-            raise ValueError("Scheduler not supported")
-=======
+
         elif lr_schedule_name == "warmup_exponential_decay_schedule":
             # Check required configs are present
             required_configs = ["init_value", "warmup_steps", "transition_steps",
@@ -231,7 +215,22 @@
                 transition_steps=lr_schedule_config.transition_steps,
                 decay_rate=lr_schedule_config.decay_rate,
                 transition_begin=lr_schedule_config.transition_begin,)
->>>>>>> ca2d36d3
+
+        elif lr_schedule_name == "linear_schedule":
+            # Check required configs are present
+            required_configs = ["end_value", "transition_steps"]
+            if not all(name in lr_schedule_config for name in required_configs):
+                raise ValueError(f"{lr_schedule_name} requires {required_configs}")
+
+            # Define LR Schedule
+            lr = schedule(
+                init_value=optim_config.lr,
+                end_value=lr_schedule_config.end_value,
+                transition_steps=lr_schedule_config.transition_steps,
+            )
+        else:
+            raise ValueError("Scheduler not supported")
+    
     else:
         lr = optim_config.lr
 
